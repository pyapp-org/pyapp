<<<<<<< HEAD
__version__ = "4.2.0"
=======
# pylint: disable=missing-module-docstring
__version__ = "4.1.0"
>>>>>>> d505ee85
<|MERGE_RESOLUTION|>--- conflicted
+++ resolved
@@ -1,6 +1,2 @@
-<<<<<<< HEAD
-__version__ = "4.2.0"
-=======
 # pylint: disable=missing-module-docstring
-__version__ = "4.1.0"
->>>>>>> d505ee85
+__version__ = "4.2.0"