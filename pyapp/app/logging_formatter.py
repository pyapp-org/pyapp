<<<<<<< HEAD
import logging

from colorama import Fore, Back, Style

RESET_ALL = Style.RESET_ALL
=======
"""
App Logger Formatter
~~~~~~~~~~~~~~~~~~~~

Custom formatter for logging messages.

"""
import logging

import colorama

RESET_ALL = colorama.Style.RESET_ALL
>>>>>>> 7b16f464


class ColourFormatter(logging.Formatter):
    """
    Formatter that adds colourised versions of log levels

    Extends LogRecord with:

    %(clevelno)s        Numeric logging level for the message (DEBUG, INFO,
                        WARNING, ERROR, CRITICAL) with ANSI terminal colours
                        applied.
    %(clevelname)s      Text logging level for the message ("DEBUG", "INFO",
                        "WARNING", "ERROR", "CRITICAL") with ANSI terminal
                        colours applied.
    """

    COLOURS = {
        logging.CRITICAL: Fore.WHITE + Back.RED,
        logging.ERROR: Fore.RED + Style.BRIGHT,
        logging.WARNING: Fore.YELLOW + Style.BRIGHT,
        logging.INFO: Fore.CYAN + Style.BRIGHT,
        logging.DEBUG: Fore.MAGENTA + Style.BRIGHT,
        logging.NOTSET: Fore.LIGHTBLACK_EX,
    }

    def formatMessage(self, record: logging.LogRecord):
        color = self.COLOURS[record.levelno]
        record.clevelname = f"{color}{record.levelname}{RESET_ALL}"
        record.clevelno = f"{color}{record.levelno}{RESET_ALL}"
        return super().formatMessage(record)


# For "English" variants =oP
ColorFormatter = ColourFormatter<|MERGE_RESOLUTION|>--- conflicted
+++ resolved
@@ -1,10 +1,3 @@
-<<<<<<< HEAD
-import logging
-
-from colorama import Fore, Back, Style
-
-RESET_ALL = Style.RESET_ALL
-=======
 """
 App Logger Formatter
 ~~~~~~~~~~~~~~~~~~~~
@@ -17,7 +10,6 @@
 import colorama
 
 RESET_ALL = colorama.Style.RESET_ALL
->>>>>>> 7b16f464
 
 
 class ColourFormatter(logging.Formatter):
@@ -35,12 +27,12 @@
     """
 
     COLOURS = {
-        logging.CRITICAL: Fore.WHITE + Back.RED,
-        logging.ERROR: Fore.RED + Style.BRIGHT,
-        logging.WARNING: Fore.YELLOW + Style.BRIGHT,
-        logging.INFO: Fore.CYAN + Style.BRIGHT,
-        logging.DEBUG: Fore.MAGENTA + Style.BRIGHT,
-        logging.NOTSET: Fore.LIGHTBLACK_EX,
+        logging.CRITICAL: colorama.Fore.WHITE + colorama.Back.RED,
+        logging.ERROR: colorama.Fore.RED + colorama.Style.BRIGHT,
+        logging.WARNING: colorama.Fore.YELLOW + colorama.Style.BRIGHT,
+        logging.INFO: colorama.Fore.CYAN + colorama.Style.BRIGHT,
+        logging.DEBUG: colorama.Fore.MAGENTA + colorama.Style.BRIGHT,
+        logging.NOTSET: colorama.Fore.LIGHTBLACK_EX,
     }
 
     def formatMessage(self, record: logging.LogRecord):
