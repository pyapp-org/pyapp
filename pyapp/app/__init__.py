"""
Application
~~~~~~~~~~~

*Application with bindings for commands*

Quick demo::

    >>> from pyapp.app import CliApplication, argument
    >>> app = CliApplication()

    >>> @argument('--verbose', target='verbose', action='store_true')
    >>> @app.command()
    >>> def hello(opts):
    ...     if opts.verbose:
    ...         print("Being verbose!")
    ...     print("Hello")

    >>> if __name__ == '__main__':
    ...     app.dispatch()


This example provides an application with a command `hello` that takes an
optional `verbose` flag. The framework also provides help, configures and loads
settings (using :py:mod:`pyapp.conf`), an interface to the checks framework
and configures the Python logging framework.

There are however a few more things that are required to get this going. The
:py:class:`CliApplication` class expects a certain structure of your
application to allow for it's (customisable) defaults to be applied.

Your application should have the following structure::

    my_app/__init__.py          # Include a __version__ variable
           __main__.py          # This is where the quick demo is located
           default_settings.py  # The default settings file


CliApplication
--------------

.. autoclass:: CliApplication
    :members: command, create_command_group, default, dispatch

Arguments
---------

.. automodule:: pyapp.app.arguments

"""
import argcomplete
import colorama
import io
import logging
import logging.config
import os
import sys

from argparse import ArgumentParser, Namespace as CommandOptions
from typing import Sequence, Optional

from .. import conf
from .. import extensions
from ..app import builtin_handlers
from ..injection import register_factory
from ..utils.inspect import determine_root_module
from .arguments import *
from .argument_actions import *
from .logging_formatter import ColourFormatter

logger = logging.getLogger(__name__)


def _key_help(key: str) -> str:
    """
    Helper method that formats a key value from the environment vars
    """
    if key in os.environ:
        return f"{key} [{os.environ[key]}]"
    return key


class CliApplication(CommandGroup):
    """
    Application interface that provides a CLI interface.

    :param root_module: The root module for this application (used for discovery of other modules)
    :param prog: Name of your application; defaults to `sys.argv[0]`
    :param description: A description of your application for `--help`.
    :param version: Specify a specific version; defaults to `getattr(root_module, '__version__')`
    :param ext_white_list: Sequence if extensions that are white listed; default is `None` or all extensions.
    :param application_settings: The default settings for this application; defaults to `root_module.default_settings`
    :param application_checks: Location of application checks file; defaults to `root_module.checks` if it exists.
    :param env_settings_key: Key used to define settings file in environment.
    :param env_loglevel_key: Key used to define log level in environment

    """

    default_log_handler = logging.StreamHandler(sys.stderr)
    """
    Log handler applied by default to root logger.
    """

    default_log_formatter = logging.Formatter(
        "%(asctime)s | %(levelname)s | %(name)s | %(message)s"
    )
    """
    Log formatter applied by default to root logger handler.
    """

    default_color_log_formatter = ColourFormatter(
        f"{colorama.Fore.YELLOW}%(asctime)s{colorama.Fore.RESET} "
        f"%(clevelname)s "
        f"{colorama.Fore.LIGHTBLUE_EX}%(name)s{colorama.Fore.RESET} "
        f"%(message)s"
    )
    """
    Log formatter applied by default to root logger handler.
    """

    env_settings_key = conf.DEFAULT_ENV_KEY
    """
    Key used to define settings file in environment.
    """

    env_loglevel_key = "PYAPP_LOGLEVEL"
    """
    Key used to define log level in environment
    """

    additional_handlers = (
        builtin_handlers.checks,
        builtin_handlers.extensions,
        builtin_handlers.settings,
    )
    """
    Handlers to be added when builtin handlers are registered.
    """

    def __init__(
        self,
        root_module=None,
        *,
        prog: str = None,
        description: str = None,
        epilog: str = None,
        version: str = None,
        ext_white_list: Sequence[str] = None,
        application_settings: str = None,
        application_checks: str = None,
        env_settings_key: str = None,
        env_loglevel_key: str = None,
    ):
        root_module = root_module or determine_root_module()
        self.root_module = root_module
        super().__init__(ArgumentParser(prog, description=description, epilog=epilog))
        self.application_version = version or getattr(
            root_module, "__version__", "Unknown"
        )
        self.ext_white_list = ext_white_list

        # Determine application settings
        if application_settings is None:
            application_settings = f"{root_module.__name__}.default_settings"
        self.application_settings = application_settings

        # Determine application checks
        if application_checks is None:
            application_checks = f"{root_module.__name__}.checks"
        self.application_checks = application_checks

        # Override default value
        if env_settings_key is not None:
            self.env_settings_key = env_settings_key
        if env_loglevel_key is not None:
            self.env_loglevel_key = env_loglevel_key

        self._init_parser()
        self.register_builtin_handlers()

    def __repr__(self) -> str:
        return f"{type(self).__name__}(<module {self.root_module.__name__}>)"

    def __str__(self) -> str:
        return self.application_summary

    @property
    def application_name(self) -> str:
        """
        Name of the application
        """
        return self.parser.prog

    @property
    def application_summary(self) -> str:
        """
        Summary of the application, name version and description.
        """
        description = self.parser.description
        if description:
            return f"{self.application_name} version {self.application_version} - {description}"
        else:
            return f"{self.application_name} version {self.application_version}"

    def _init_parser(self):
        # Create argument parser
        self.argument(
            "--settings",
            help="Settings to load; either a Python module or settings URL. "
            f"Defaults to the env variable: {_key_help(self.env_settings_key)}",
        )
        self.argument(
            "--nocolor",
            "--nocolour",
            dest="no_color",
            action="store_true",
            help="Disable colour output.",
        )
        self.argument(
            "--version",
            action="version",
            version=f"%(prog)s version: {self.application_version}",
        )

        # Log configuration
        self.argument(
            "--log-level",
            default=os.environ.get(self.env_loglevel_key, "INFO"),
            choices=("DEBUG", "INFO", "WARN", "ERROR", "CRITICAL"),
            help="Specify the log level to be used. "
            f"Defaults to env variable: {_key_help(self.env_loglevel_key)}",
        )
        self.argument(
            "--log-color",
            "--log-colour",
            dest="log_color",
            default=None,
            action="store_true",
            help="Force coloured output from logger (on console).",
        )
        self.argument(
            "--log-nocolor",
            "--log-nocolour",
            dest="log_color",
            action="store_false",
            help="Disable coloured output from logger (on console).",
        )

        # Global check values
        self.argument(
            "--checks",
            dest="checks_on_startup",
            action="store_true",
            help="Run checks on startup, any serious error will result "
            "in the application terminating.",
        )
        self.argument(
            "--checks-level",
            dest="checks_message_level",
            default="INFO",
            choices=("DEBUG", "INFO", "WARN", "ERROR", "CRITICAL"),
            help="Minimum level of check message to display",
        )

    def register_builtin_handlers(self):
        """
        Register any built in handlers.
        """
        # Register any additional handlers
        for additional_handler in self.additional_handlers:
            additional_handler(self)

    def pre_configure_logging(self):
        """
        Set some default logging so settings are logged.

        The main logging configuration from settings leaving us with a chicken
        and egg situation.

        """
        handler = self.default_log_handler
        handler.formatter = self.default_log_formatter

        # Apply handler to root logger and set level.
        logging.root.handlers = [handler]

    @staticmethod
    def register_factories():
        """
        Register any abstract interface factories.
        """
        from asyncio import AbstractEventLoop, get_event_loop

        register_factory(AbstractEventLoop, get_event_loop)

    def load_extensions(self):
        """
        Load/Configure extensions.
        """
        entry_points = extensions.ExtensionEntryPoints(self.ext_white_list)
        extensions.registry.load_from(entry_points.extensions())
        extensions.registry.register_commands(self)

    def configure_settings(self, opts: CommandOptions):
        """
        Configure settings container.
        """
        application_settings = list(extensions.registry.default_settings)
        application_settings.append(self.application_settings)

        conf.settings.configure(
            application_settings, opts.settings, env_settings_key=self.env_settings_key
        )

    def get_log_formatter(self, log_color) -> logging.Formatter:
        """
        Get log formatter
        """
        log_handler = self.default_log_handler

        # Auto-detect colour mode
        if log_color is None:
            if isinstance(log_handler, logging.StreamHandler) and hasattr(
                log_handler.stream, "isatty"
            ):
                log_color = log_handler.stream.isatty()

        # Enable colour if specified.
        if log_color:
            return self.default_color_log_formatter

        return self.default_log_formatter

    def configure_logging(self, opts: CommandOptions):
        """
        Configure the logging framework.
        """
        self.default_log_handler.formatter = self.get_log_formatter(opts.log_color)

        if conf.settings.LOGGING:
            logger.info("Applying logging configuration.")

            # Set a default version if not supplied by settings
            dict_config = conf.settings.LOGGING.copy()
            dict_config.setdefault("version", 1)
            logging.config.dictConfig(dict_config)

        # Configure root log level
        logging.root.setLevel(opts.log_level)

    def checks_on_startup(self, opts: CommandOptions):
        """
        Run checks on startup.
        """
        from pyapp.checks.report import execute_report

        if opts.checks_on_startup:
            out = io.StringIO()

            serious_error = execute_report(
                out,
                self.application_checks,
                opts.checks_message_level,
                verbose=True,
                header=f"Check report for {self.application_summary}",
            )
            if serious_error:
                logger.error("Check results:\n%s", out.getvalue())
                exit(4)
            else:
                logger.info("Check results:\n%s", out.getvalue())

    def exception_report(self, exception: BaseException, opts: CommandOptions):
        """
        Generate a report for any unhandled exceptions caught by the framework.
        """
        logger.exception(
            "Un-handled exception %s caught executing handler: %s",
            exception,
            getattr(opts, self.handler_dest),
        )
        return False

    def dispatch(self, args: Sequence[str] = None) -> None:
        """
        Dispatch command to registered handler.
        """
        self.pre_configure_logging()
        self.register_factories()
        self.load_extensions()

        argcomplete.autocomplete(self.parser)
        opts = self.parser.parse_args(args)

        handler_name = getattr(opts, ":handler", None)
        if handler_name != "checks":
            self.configure_logging(opts)
            logger.info("Starting %s", self.application_summary)
            self.configure_settings(opts)
            self.checks_on_startup(opts)
        else:
            self.configure_settings(opts)

        _set_running_application(self)
        extensions.registry.ready()

        # Dispatch to handler.
        try:
            exit_code = self.dispatch_handler(opts)

        except Exception as ex:
            if not self.exception_report(ex, opts):
                raise

        except KeyboardInterrupt:
            print("\n\nInterrupted.", file=sys.stderr)
            exit(-2)

        else:
            # Provide exit code.
            if exit_code:
                exit(exit_code)


CURRENT_APP: Optional[CliApplication] = None


def _set_running_application(app: CliApplication):
    global CURRENT_APP
    CURRENT_APP = app


def get_running_application() -> CliApplication:
<<<<<<< HEAD
`    return CURRENT_APP
=======
    """
    Get the current running application instance
    """
    return CURRENT_APP
>>>>>>> f381ddc7
<|MERGE_RESOLUTION|>--- conflicted
+++ resolved
@@ -431,11 +431,7 @@
 
 
 def get_running_application() -> CliApplication:
-<<<<<<< HEAD
-`    return CURRENT_APP
-=======
     """
     Get the current running application instance
     """
-    return CURRENT_APP
->>>>>>> f381ddc7
+    return CURRENT_APP