"""
Extensions
~~~~~~~~~~

*Extensions add additional features to pyApp.*

The extension interface was completely redesigned for pyApp 4.0 to make the let
extensions provide far more functionality.

Extensions can:

- Provide `default_settings`

- Register checks

- Add commands to the CLI

- Register factories with the injection framework.

.. note:: Extensions developed for previous versions of pyApp need to be upgraded
          to work with pyApp 4.


Using extensions
----------------

Once an extension has been installed it is immediately available in pyApp. The
CLI `extensions` command will list all installed extensions. When starting an
application additional settings files will show up being loaded.

Control of the extension version and availability of extensions is left up to the
<<<<<<< HEAD
standard packaging tools and processes. I would recommend using pipenv_ to control
this. If you project has specific security requirements a whitelist can be provided
to `CliApplication` to only allow specific extensions to be loaded.

.. _pipenv: https://docs.pipenv.org/en/latest/
=======
standard packaging tools and processes. I would recommend using
`pipenv <https://docs.pipenv.org/en/latest/>`_ or poetry to manage your applications
dependencies (along with extensions). If you project has specific security
requirements a whitelist can be provided to `CliApplication` to only allow specific
extensions.
>>>>>>> c4be0f23


Developing an extension
-----------------------

An extension is a normal Python package that follows the pyApp extension protocol.

Extensions must provide a `setuptools` entry point, this is how they are identified
by pyApp and loaded.

In a `setup.py` file::

    setup(
        ...
        entry_points={'pyapp.extensions': 'my-extension = my_extension:Extension'}
        ...
    )

or `setup.cfg` file::

    [options.entry_points]
    pyapp.extensions =
        my-extension = my_extension:Extension


Any name or names (if the package provides multiple extensions) can be used for
the extension. The entry `my_extension:Extension` refers to a class called
`Extension` in the `my_extension` package.

The extension class requires no specific base class and duck typing is used to
determine what functions the extension provides.

The following attributes/methods are used by pyApp:

`default_settings`
    A string that specifies a module that provides default settings. This can
    be a relative import.

`checks`
    A string that specifies a module that registers additional checks. This can
    be a relative import.

`def register_commands(root: CommandGroup)`
    A method that is called at startup to allow the extension to register additional
    commands. This happens early in the startup process prior to settings being
    loaded.

`def ready()`
    The application has been successfully started and is ready. This is an opportunity
    to register any custom functionality with pyApp.


An example extension class::

    class Extension:
        default_settings = ".default_settings"
        checks = ".checks"

        @staticmethod
        def register_commands(root: CommandGroup):
            # Register a group and commands
            group = root.create_command_group("foo")

            @group.command
            def bar(opts):
                '''
                Do a foo bar operation.
                '''

        @staticmethod
        def ready():
            pass
"""
from .registry import *<|MERGE_RESOLUTION|>--- conflicted
+++ resolved
@@ -29,19 +29,12 @@
 application additional settings files will show up being loaded.
 
 Control of the extension version and availability of extensions is left up to the
-<<<<<<< HEAD
-standard packaging tools and processes. I would recommend using pipenv_ to control
-this. If you project has specific security requirements a whitelist can be provided
-to `CliApplication` to only allow specific extensions to be loaded.
+standard packaging tools and processes. I would recommend using pipenv_ or poetry
+to manage your applications dependencies (along with extensions). If you project
+has specific security requirements a whitelist can be provided to ``CliApplication``
+to only allow specific extensions.
 
 .. _pipenv: https://docs.pipenv.org/en/latest/
-=======
-standard packaging tools and processes. I would recommend using
-`pipenv <https://docs.pipenv.org/en/latest/>`_ or poetry to manage your applications
-dependencies (along with extensions). If you project has specific security
-requirements a whitelist can be provided to `CliApplication` to only allow specific
-extensions.
->>>>>>> c4be0f23
 
 
 Developing an extension
