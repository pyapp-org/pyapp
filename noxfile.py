--- conflicted
+++ resolved
@@ -4,11 +4,7 @@
 from nox.sessions import Session
 
 
-<<<<<<< HEAD
-@nox.session(python=("3.8", "3.9", "3.10"), reuse_venv=True)
-=======
 @nox.session(python=("3.7", "3.8", "3.9", "3.10"), reuse_venv=True)
->>>>>>> e2dbf1ff
 def tests(session: Session):
     with TemporaryDirectory() as tmpdir:
         session.install("poetry")
