"""
Additional actions to handle common CLI situations.

Key/Value Arguments
~~~~~~~~~~~~~~~~~~~

.. autoclass:: KeyValueAction


Enum types
~~~~~~~~~~

.. autoclass:: EnumValue

.. autoclass:: EnumName

<<<<<<< HEAD
.. autoclass:: AppendEnumValue

.. autoclass:: AppendEnumName
=======

Date and Time types
~~~~~~~~~~~~~~~~~~~

.. autoclass:: DateAction

.. autoclass:: TimeAction

.. autoclass:: DateTimeAction
>>>>>>> b951249f

"""
from argparse import Action
from argparse import ArgumentError
from argparse import ArgumentParser
from argparse import Namespace
from datetime import date
from datetime import datetime
from datetime import time
from enum import Enum
from typing import Any
from typing import Callable
from typing import Dict
from typing import Sequence
from typing import Tuple
from typing import Type
from typing import Union

__all__ = (
    "KeyValueAction",
    "EnumValue",
    "EnumName",
    "EnumNameList",
<<<<<<< HEAD
    "AppendEnumValue",
    "AppendEnumName",
=======
    "DateAction",
    "TimeAction",
    "DateTimeAction",
    "TYPE_ACTIONS",
>>>>>>> b951249f
)


class KeyValueAction(Action):
    """
    Action that accepts key/value pairs and appends them to a dictionary.

    Example of use::

        @app.command
        def my_command(options: Mapping[str, str]):
            print(options)

        @app.command
        @argument("--option", action=KeyValueAction)
        def my_command(args: Namespace):
            print(args.option)

    From CLI::

        > my_app m_command --option a=foo --option b=bar
        {'a': 'foo', 'b': 'bar'}

    """

    def __init__(self, **kwargs):
        kwargs.setdefault("metavar", "KEY=VALUE")
        kwargs.setdefault("default", {})
        super().__init__(**kwargs)

    def parse_value(self, value: str) -> Tuple[str, str]:
        """
        Parse a argument into a key/value pair
        """
        values = value.split("=", 1)
        if len(values) != 2:
            raise ArgumentError(self, "Expected in the form KEY=VALUE")
        return tuple(values)

    def __call__(
        self,
        parser: ArgumentParser,
        namespace: Namespace,
        values: Union[Sequence[str], str],
        option_string: str = None,
    ):
        # Ensure dest exists
        try:
            items = getattr(namespace, self.dest)
        except AttributeError:
            items = {}
            setattr(namespace, self.dest, items)

        # Normalise string into a sequence
        if isinstance(values, str):
            values = (values,)

        # Parse values
        parse_value = self.parse_value
        items.update(parse_value(value) for value in values)


class _EnumAction(Action):
    def __init__(self, **kwargs):
        enum = kwargs.pop("type", None)
        if enum is None:
            raise ValueError("type must be assigned an Enum when using EnumAction")
        if not issubclass(enum, Enum):
            raise TypeError("type must be an Enum when using EnumAction")
        self._enum = enum

        choices = kwargs.get("choices")
        if choices:
            # Ensure all choices are from the enum
            try:
                outcome = all(c in enum for c in choices)
            except TypeError:
                # This path is for Python 3.8+ that does type checks in Enum.__contains__
                outcome = False

            if not outcome:
                raise ValueError(f"choices contains a non {enum} entry")

        else:
            choices = enum
        kwargs["choices"] = self.get_choices(choices)

        super().__init__(**kwargs)

    def __call__(self, parser, namespace, values, option_string=None):
        enum = self.to_enum(values)
        setattr(namespace, self.dest, enum)

    def get_choices(self, choices: Union[Enum, Sequence[Enum]]):
        """
        Get choices from the enum
        """
        raise NotImplementedError  # pragma: no cover

    def to_enum(self, value):
        """
        Get enum from the supplied value.
        """
        raise NotImplementedError  # pragma: no cover


class EnumValue(_EnumAction):
    """
    Action to use an Enum as the type of an argument. In this mode the Enum is
    referenced by value.

    The choices are automatically generated for help.

    Example of use::

        class Colour(Enum):
            Red = "red"
            Green = "green"
            Blue = "blue"

        @app.command
        @argument("--colour", type=Colour, action=EnumValue)
        def my_command(args: Namespace):
            print(args.colour)

    From CLI::

        > my_app m_command --colour red
        Colour.Red

    .. versionadded:: 4.2

    """

    def get_choices(self, choices: Union[Enum, Sequence[Enum]]):
        return tuple(e.value for e in choices)

    def to_enum(self, value):
        return self._enum(value)


class EnumName(_EnumAction):
    """
    Action to use an Enum as the type of an argument. In this mode the Enum is
    referenced by name.

    The choices are automatically generated for help.

    Example of use::

        class Colour(Enum):
            Red = "red"
            Green = "green"
            Blue = "blue"

        @app.command
        @argument("--colour", type=Colour, action=EnumName)
        def my_command(args: Namespace):
            print(args.colour)

    From CLI::

        > my_app m_command --colour Red
        Colour.Red

    .. versionadded:: 4.2

    """

    def get_choices(self, choices: Union[Enum, Sequence[Enum]]):
        return tuple(e.name for e in choices)

    def to_enum(self, value):
        return self._enum[value]


def _copy_items(items):
    """
    Extracted from argparse
    """
    if items is None:
        return []

    # The copy module is used only in the 'append' and 'append_const'
    # actions, and it is needed only when the default value isn't a list.
    # Delay its import for speeding up the common case.
    if isinstance(items, list):
        return items[:]

    import copy  # pylint: disable=import-outside-toplevel

    return copy.copy(items)


class _AppendEnumActionMixin(_EnumAction):
    """
    Mixin to support appending enum items
    """

    def __call__(self, parser, namespace, values, option_string=None):
        items = getattr(namespace, self.dest, None)
        items = _copy_items(items)
        enum = self.to_enum(values)
        items.append(enum)
        setattr(namespace, self.dest, items)

    def get_choices(self, choices: Union[Enum, Sequence[Enum]]):
        """
        Get choices from the enum
        """
        raise NotImplementedError  # pragma: no cover

    def to_enum(self, value):
        """
        Get enum from the supplied value.
        """
        raise NotImplementedError  # pragma: no cover


class AppendEnumValue(EnumValue, _AppendEnumActionMixin):
    """
    Action to use an Enum as the type of an argument and to accept multiple
    enum values. In this mode the Enum is referenced by value.

    The choices are automatically generated for help.

    Example of use::

        class Colour(Enum):
            Red = "red"
            Green = "green"
            Blue = "blue"

        @app.command
        @argument("--colours", type=Colour, action=AppendEnumValue)
        def my_command(args: Namespace):
            print(args.colour)

        # Or using typing definition

        @app.command
        def my_command(*, colours: Sequence[Colour]):
            print(colours)

    From CLI::

        > my_app m_command --colour red --colour blue
        [Colour.Red, Colour.Blue]

    .. versionadded:: 4.9

    """


class AppendEnumName(EnumName, _AppendEnumActionMixin):
    """
    Action to use an Enum as the type of an argument and to accept multiple
    enum values. In this mode the Enum is referenced by name.

    The choices are automatically generated for help.

    Example of use::

        class Colour(Enum):
            Red = "red"
            Green = "green"
            Blue = "blue"

        @app.command
        @argument("--colours", type=Colour, action=AppendEnumName)
        def my_command(args: Namespace):
            print(args.colour)

    From CLI::

        > my_app m_command --colour Red --colour Blue
        [Colour.Red, Colour.Blue]

    .. versionadded:: 4.9

    """

<<<<<<< HEAD

EnumNameList = AppendEnumName
=======
    def __call__(self, parser, namespace, values, option_string=None):
        enum = self.to_enum(values)
        items = getattr(namespace, self.dest, None) or []
        items.append(enum)
        setattr(namespace, self.dest, items)


class _DateTimeAction(Action):
    """DateTime types."""

    parser: Callable[[str], Any]

    def __call__(self, parser, namespace, values, option_string=None):
        value = self.parser(values)
        setattr(namespace, self.dest, value)


class DateAction(_DateTimeAction):
    """Parse ISO date string."""

    parser = date.fromisoformat


class TimeAction(_DateTimeAction):
    """Parse ISO time string."""

    parser = time.fromisoformat


class DateTimeAction(_DateTimeAction):
    """Parse ISO datetime string."""

    parser = datetime.fromisoformat


TYPE_ACTIONS: Dict[type, Type[Action]] = {
    date: DateAction,
    time: TimeAction,
    datetime: DateTimeAction,
}
>>>>>>> b951249f
<|MERGE_RESOLUTION|>--- conflicted
+++ resolved
@@ -14,11 +14,10 @@
 
 .. autoclass:: EnumName
 
-<<<<<<< HEAD
 .. autoclass:: AppendEnumValue
 
 .. autoclass:: AppendEnumName
-=======
+
 
 Date and Time types
 ~~~~~~~~~~~~~~~~~~~
@@ -28,7 +27,6 @@
 .. autoclass:: TimeAction
 
 .. autoclass:: DateTimeAction
->>>>>>> b951249f
 
 """
 from argparse import Action
@@ -52,15 +50,12 @@
     "EnumValue",
     "EnumName",
     "EnumNameList",
-<<<<<<< HEAD
     "AppendEnumValue",
     "AppendEnumName",
-=======
     "DateAction",
     "TimeAction",
     "DateTimeAction",
     "TYPE_ACTIONS",
->>>>>>> b951249f
 )
 
 
@@ -343,15 +338,8 @@
 
     """
 
-<<<<<<< HEAD
 
 EnumNameList = AppendEnumName
-=======
-    def __call__(self, parser, namespace, values, option_string=None):
-        enum = self.to_enum(values)
-        items = getattr(namespace, self.dest, None) or []
-        items.append(enum)
-        setattr(namespace, self.dest, items)
 
 
 class _DateTimeAction(Action):
@@ -386,5 +374,4 @@
     date: DateAction,
     time: TimeAction,
     datetime: DateTimeAction,
-}
->>>>>>> b951249f
+}